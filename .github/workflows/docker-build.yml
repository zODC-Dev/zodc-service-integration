name: Build and Deploy zODC Integration Service

on:
  push:
    branches:
      - main
env:
  SERVICE_NAME: zodc-service-integration
<<<<<<< HEAD
  VERSION: 0.4.4
=======
  VERSION: 0.4.3
>>>>>>> 1a76a99f
  REGISTRY_PROJECT: zodc

jobs:
  build-and-push:
    runs-on: ubuntu-latest

    steps:
      - name: Checkout code
        uses: actions/checkout@v4

      - name: Build Image
        run: |
          docker build -t ${{ secrets.REGISTRY_HOST }}/${{ env.REGISTRY_PROJECT }}/${{ env.SERVICE_NAME }}:${{ env.VERSION }} .

      - name: Login to Docker Registry
        run: |
          echo ${{ secrets.REGISTRY_PASSWORD }} | docker login ${{ secrets.REGISTRY_HOST }} -u ${{ secrets.REGISTRY_USER }} --password-stdin

      - name: Tag Image as Latest
        run: |
          docker tag ${{ secrets.REGISTRY_HOST }}/${{ env.REGISTRY_PROJECT }}/${{ env.SERVICE_NAME }}:${{ env.VERSION }} ${{ secrets.REGISTRY_HOST }}/${{ env.REGISTRY_PROJECT }}/${{ env.SERVICE_NAME }}:latest

      - name: Push Versioned Image
        run: |
          docker push ${{ secrets.REGISTRY_HOST }}/${{ env.REGISTRY_PROJECT }}/${{ env.SERVICE_NAME }}:${{ env.VERSION }}

      - name: Push Latest Image
        run: |
          docker push ${{ secrets.REGISTRY_HOST }}/${{ env.REGISTRY_PROJECT }}/${{ env.SERVICE_NAME }}:latest

      - name: Pull In Server
        run: |
          sshpass -p "${{ secrets.SSH_PASSWORD }}" ssh -o StrictHostKeyChecking=no ${{ secrets.SSH_USER }}@${{ secrets.SSH_IP }} "
            sudo docker-compose -f ${{ secrets.SSH_PATH }} pull &&
            sudo docker-compose -f ${{ secrets.SSH_PATH }} down &&
            sudo docker-compose -f ${{ secrets.SSH_PATH }} up -d
          "<|MERGE_RESOLUTION|>--- conflicted
+++ resolved
@@ -6,11 +6,7 @@
       - main
 env:
   SERVICE_NAME: zodc-service-integration
-<<<<<<< HEAD
   VERSION: 0.4.4
-=======
-  VERSION: 0.4.3
->>>>>>> 1a76a99f
   REGISTRY_PROJECT: zodc
 
 jobs:
