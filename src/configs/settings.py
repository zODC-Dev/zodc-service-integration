--- conflicted
+++ resolved
@@ -63,17 +63,14 @@
     JIRA_CLIENT_ID: str = ""
     JIRA_CLIENT_SECRET: str = ""
 
-<<<<<<< HEAD
     # Jira dashboard URL
     JIRA_DASHBOARD_URL: str = "https://vphoa.atlassian.net"
 
     JIRA_SYSTEM_USER_ID: int = 37  # ID của service account
     JIRA_ADMIN_ORG_ID: str = "1234567890"
     JIRA_ADMIN_API_KEY: str = "1234567890"
-=======
     # Azure Blob Storage settings
     AZURE_STORAGE_ACCOUNT_CONTAINER_NAME: str = "media-files"
->>>>>>> b9ca8f6d
 
     class Config:
         """Configuration settings."""
